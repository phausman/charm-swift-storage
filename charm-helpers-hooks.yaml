--- conflicted
+++ resolved
@@ -10,8 +10,5 @@
         - cluster
     - payload.execd
     - contrib.network.ip
-<<<<<<< HEAD
-    - contrib.charmsupport
-=======
     - contrib.python.packages
->>>>>>> 2ab640ae
+    - contrib.charmsupport