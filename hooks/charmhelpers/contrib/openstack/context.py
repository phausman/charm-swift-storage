import json
import os
import time

from base64 import b64decode

from subprocess import (
    check_call
)

from charmhelpers.fetch import (
    apt_install,
    filter_installed_packages,
)

from charmhelpers.core.hookenv import (
    config,
    local_unit,
    log,
    relation_get,
    relation_ids,
    related_units,
    relation_set,
    unit_get,
    unit_private_ip,
    ERROR,
    INFO
)

from charmhelpers.core.host import (
    mkdir,
    write_file
)

from charmhelpers.contrib.hahelpers.cluster import (
    determine_apache_port,
    determine_api_port,
    https,
    is_clustered
)

from charmhelpers.contrib.hahelpers.apache import (
    get_cert,
    get_ca_cert,
    install_ca_cert,
)

from charmhelpers.contrib.openstack.neutron import (
    neutron_plugin_attribute,
)

from charmhelpers.contrib.network.ip import (
    get_address_in_network,
    get_ipv6_addr,
<<<<<<< HEAD
    format_ipv6_addr,
=======
>>>>>>> fa606d53
    is_address_in_network
)

CA_CERT_PATH = '/usr/local/share/ca-certificates/keystone_juju_ca_cert.crt'


class OSContextError(Exception):
    pass


def ensure_packages(packages):
    '''Install but do not upgrade required plugin packages'''
    required = filter_installed_packages(packages)
    if required:
        apt_install(required, fatal=True)


def context_complete(ctxt):
    _missing = []
    for k, v in ctxt.iteritems():
        if v is None or v == '':
            _missing.append(k)
    if _missing:
        log('Missing required data: %s' % ' '.join(_missing), level='INFO')
        return False
    return True


def config_flags_parser(config_flags):
    if config_flags.find('==') >= 0:
        log("config_flags is not in expected format (key=value)",
            level=ERROR)
        raise OSContextError
    # strip the following from each value.
    post_strippers = ' ,'
    # we strip any leading/trailing '=' or ' ' from the string then
    # split on '='.
    split = config_flags.strip(' =').split('=')
    limit = len(split)
    flags = {}
    for i in xrange(0, limit - 1):
        current = split[i]
        next = split[i + 1]
        vindex = next.rfind(',')
        if (i == limit - 2) or (vindex < 0):
            value = next
        else:
            value = next[:vindex]

        if i == 0:
            key = current
        else:
            # if this not the first entry, expect an embedded key.
            index = current.rfind(',')
            if index < 0:
                log("invalid config value(s) at index %s" % (i),
                    level=ERROR)
                raise OSContextError
            key = current[index + 1:]

        # Add to collection.
        flags[key.strip(post_strippers)] = value.rstrip(post_strippers)
    return flags


class OSContextGenerator(object):
    interfaces = []

    def __call__(self):
        raise NotImplementedError


class SharedDBContext(OSContextGenerator):
    interfaces = ['shared-db']

    def __init__(self,
                 database=None, user=None, relation_prefix=None, ssl_dir=None):
        '''
        Allows inspecting relation for settings prefixed with relation_prefix.
        This is useful for parsing access for multiple databases returned via
        the shared-db interface (eg, nova_password, quantum_password)
        '''
        self.relation_prefix = relation_prefix
        self.database = database
        self.user = user
        self.ssl_dir = ssl_dir

    def __call__(self):
        self.database = self.database or config('database')
        self.user = self.user or config('database-user')
        if None in [self.database, self.user]:
            log('Could not generate shared_db context. '
                'Missing required charm config options. '
                '(database name and user)')
            raise OSContextError

        ctxt = {}

        # NOTE(jamespage) if mysql charm provides a network upon which
        # access to the database should be made, reconfigure relation
        # with the service units local address and defer execution
        access_network = relation_get('access-network')
        if access_network is not None:
            if self.relation_prefix is not None:
                hostname_key = "{}_hostname".format(self.relation_prefix)
            else:
                hostname_key = "hostname"
            access_hostname = get_address_in_network(access_network,
                                                     unit_get('private-address'))
            set_hostname = relation_get(attribute=hostname_key,
                                        unit=local_unit())
            if set_hostname != access_hostname:
                relation_set(relation_settings={hostname_key: access_hostname})
                return ctxt  # Defer any further hook execution for now....

        password_setting = 'password'
        if self.relation_prefix:
            password_setting = self.relation_prefix + '_password'

        for rid in relation_ids('shared-db'):
            for unit in related_units(rid):
                rdata = relation_get(rid=rid, unit=unit)
                host = rdata.get('db_host')
                host = format_ipv6_addr(host) or host
                ctxt = {
                    'database_host': host,
                    'database': self.database,
                    'database_user': self.user,
                    'database_password': rdata.get(password_setting),
                    'database_type': 'mysql'
                }
                if context_complete(ctxt):
                    db_ssl(rdata, ctxt, self.ssl_dir)
                    return ctxt
        return {}


class PostgresqlDBContext(OSContextGenerator):
    interfaces = ['pgsql-db']

    def __init__(self, database=None):
        self.database = database

    def __call__(self):
        self.database = self.database or config('database')
        if self.database is None:
            log('Could not generate postgresql_db context. '
                'Missing required charm config options. '
                '(database name)')
            raise OSContextError
        ctxt = {}

        for rid in relation_ids(self.interfaces[0]):
            for unit in related_units(rid):
                ctxt = {
                    'database_host': relation_get('host', rid=rid, unit=unit),
                    'database': self.database,
                    'database_user': relation_get('user', rid=rid, unit=unit),
                    'database_password': relation_get('password', rid=rid, unit=unit),
                    'database_type': 'postgresql',
                }
                if context_complete(ctxt):
                    return ctxt
        return {}


def db_ssl(rdata, ctxt, ssl_dir):
    if 'ssl_ca' in rdata and ssl_dir:
        ca_path = os.path.join(ssl_dir, 'db-client.ca')
        with open(ca_path, 'w') as fh:
            fh.write(b64decode(rdata['ssl_ca']))
        ctxt['database_ssl_ca'] = ca_path
    elif 'ssl_ca' in rdata:
        log("Charm not setup for ssl support but ssl ca found")
        return ctxt
    if 'ssl_cert' in rdata:
        cert_path = os.path.join(
            ssl_dir, 'db-client.cert')
        if not os.path.exists(cert_path):
            log("Waiting 1m for ssl client cert validity")
            time.sleep(60)
        with open(cert_path, 'w') as fh:
            fh.write(b64decode(rdata['ssl_cert']))
        ctxt['database_ssl_cert'] = cert_path
        key_path = os.path.join(ssl_dir, 'db-client.key')
        with open(key_path, 'w') as fh:
            fh.write(b64decode(rdata['ssl_key']))
        ctxt['database_ssl_key'] = key_path
    return ctxt


class IdentityServiceContext(OSContextGenerator):
    interfaces = ['identity-service']

    def __call__(self):
        log('Generating template context for identity-service')
        ctxt = {}

        for rid in relation_ids('identity-service'):
            for unit in related_units(rid):
                rdata = relation_get(rid=rid, unit=unit)
                serv_host = rdata.get('service_host')
                serv_host = format_ipv6_addr(serv_host) or serv_host
                auth_host = rdata.get('auth_host')
                auth_host = format_ipv6_addr(auth_host) or auth_host

                ctxt = {
                    'service_port': rdata.get('service_port'),
                    'service_host': serv_host,
                    'auth_host': auth_host,
                    'auth_port': rdata.get('auth_port'),
                    'admin_tenant_name': rdata.get('service_tenant'),
                    'admin_user': rdata.get('service_username'),
                    'admin_password': rdata.get('service_password'),
                    'service_protocol':
                    rdata.get('service_protocol') or 'http',
                    'auth_protocol':
                    rdata.get('auth_protocol') or 'http',
                }
                if context_complete(ctxt):
                    # NOTE(jamespage) this is required for >= icehouse
                    # so a missing value just indicates keystone needs
                    # upgrading
                    ctxt['admin_tenant_id'] = rdata.get('service_tenant_id')
                    return ctxt
        return {}


class AMQPContext(OSContextGenerator):

    def __init__(self, ssl_dir=None, rel_name='amqp', relation_prefix=None):
        self.ssl_dir = ssl_dir
        self.rel_name = rel_name
        self.relation_prefix = relation_prefix
        self.interfaces = [rel_name]

    def __call__(self):
        log('Generating template context for amqp')
        conf = config()
        user_setting = 'rabbit-user'
        vhost_setting = 'rabbit-vhost'
        if self.relation_prefix:
            user_setting = self.relation_prefix + '-rabbit-user'
            vhost_setting = self.relation_prefix + '-rabbit-vhost'

        try:
            username = conf[user_setting]
            vhost = conf[vhost_setting]
        except KeyError as e:
            log('Could not generate shared_db context. '
                'Missing required charm config options: %s.' % e)
            raise OSContextError
        ctxt = {}
        for rid in relation_ids(self.rel_name):
            ha_vip_only = False
            for unit in related_units(rid):
                if relation_get('clustered', rid=rid, unit=unit):
                    ctxt['clustered'] = True
                    vip = relation_get('vip', rid=rid, unit=unit)
                    vip = format_ipv6_addr(vip) or vip
                    ctxt['rabbitmq_host'] = vip
                else:
                    host = relation_get('private-address', rid=rid, unit=unit)
                    host = format_ipv6_addr(host) or host
                    ctxt['rabbitmq_host'] = host
                ctxt.update({
                    'rabbitmq_user': username,
                    'rabbitmq_password': relation_get('password', rid=rid,
                                                      unit=unit),
                    'rabbitmq_virtual_host': vhost,
                })

                ssl_port = relation_get('ssl_port', rid=rid, unit=unit)
                if ssl_port:
                    ctxt['rabbit_ssl_port'] = ssl_port
                ssl_ca = relation_get('ssl_ca', rid=rid, unit=unit)
                if ssl_ca:
                    ctxt['rabbit_ssl_ca'] = ssl_ca

                if relation_get('ha_queues', rid=rid, unit=unit) is not None:
                    ctxt['rabbitmq_ha_queues'] = True

                ha_vip_only = relation_get('ha-vip-only',
                                           rid=rid, unit=unit) is not None

                if context_complete(ctxt):
                    if 'rabbit_ssl_ca' in ctxt:
                        if not self.ssl_dir:
                            log(("Charm not setup for ssl support "
                                 "but ssl ca found"))
                            break
                        ca_path = os.path.join(
                            self.ssl_dir, 'rabbit-client-ca.pem')
                        with open(ca_path, 'w') as fh:
                            fh.write(b64decode(ctxt['rabbit_ssl_ca']))
                            ctxt['rabbit_ssl_ca'] = ca_path
                    # Sufficient information found = break out!
                    break
            # Used for active/active rabbitmq >= grizzly
            if ('clustered' not in ctxt or ha_vip_only) \
                    and len(related_units(rid)) > 1:
                rabbitmq_hosts = []
                for unit in related_units(rid):
                    host = relation_get('private-address', rid=rid, unit=unit)
                    host = format_ipv6_addr(host) or host
                    rabbitmq_hosts.append(host)
                ctxt['rabbitmq_hosts'] = ','.join(rabbitmq_hosts)
        if not context_complete(ctxt):
            return {}
        else:
            return ctxt


class CephContext(OSContextGenerator):
    interfaces = ['ceph']

    def __call__(self):
        '''This generates context for /etc/ceph/ceph.conf templates'''
        if not relation_ids('ceph'):
            return {}

        log('Generating template context for ceph')

        mon_hosts = []
        auth = None
        key = None
        use_syslog = str(config('use-syslog')).lower()
        for rid in relation_ids('ceph'):
            for unit in related_units(rid):
                auth = relation_get('auth', rid=rid, unit=unit)
                key = relation_get('key', rid=rid, unit=unit)
                ceph_addr = \
                    relation_get('ceph-public-address', rid=rid, unit=unit) or \
                    relation_get('private-address', rid=rid, unit=unit)
                ceph_addr = format_ipv6_addr(ceph_addr) or ceph_addr
                mon_hosts.append(ceph_addr)

        ctxt = {
            'mon_hosts': ' '.join(mon_hosts),
            'auth': auth,
            'key': key,
            'use_syslog': use_syslog
        }

        if not os.path.isdir('/etc/ceph'):
            os.mkdir('/etc/ceph')

        if not context_complete(ctxt):
            return {}

        ensure_packages(['ceph-common'])

        return ctxt


class HAProxyContext(OSContextGenerator):
    interfaces = ['cluster']

    def __call__(self):
        '''
        Builds half a context for the haproxy template, which describes
        all peers to be included in the cluster.  Each charm needs to include
        its own context generator that describes the port mapping.
        '''
        if not relation_ids('cluster'):
            return {}

        cluster_hosts = {}
        l_unit = local_unit().replace('/', '-')

        if config('prefer-ipv6'):
            addr = get_ipv6_addr(exc_list=[config('vip')])[0]
        else:
            addr = unit_get('private-address')

        cluster_hosts[l_unit] = get_address_in_network(config('os-internal-network'),
                                                       addr)

        for rid in relation_ids('cluster'):
            for unit in related_units(rid):
                _unit = unit.replace('/', '-')
                addr = relation_get('private-address', rid=rid, unit=unit)
                cluster_hosts[_unit] = addr

        ctxt = {
            'units': cluster_hosts,
        }

        if config('haproxy-server-timeout'):
            ctxt['haproxy_server_timeout'] = config('haproxy-server-timeout')
        if config('haproxy-client-timeout'):
            ctxt['haproxy_client_timeout'] = config('haproxy-client-timeout')

        if config('prefer-ipv6'):
            ctxt['local_host'] = 'ip6-localhost'
            ctxt['haproxy_host'] = '::'
            ctxt['stat_port'] = ':::8888'
        else:
            ctxt['local_host'] = '127.0.0.1'
            ctxt['haproxy_host'] = '0.0.0.0'
            ctxt['stat_port'] = ':8888'

        if len(cluster_hosts.keys()) > 1:
            # Enable haproxy when we have enough peers.
            log('Ensuring haproxy enabled in /etc/default/haproxy.')
            with open('/etc/default/haproxy', 'w') as out:
                out.write('ENABLED=1\n')
            return ctxt
        log('HAProxy context is incomplete, this unit has no peers.')
        return {}


class ImageServiceContext(OSContextGenerator):
    interfaces = ['image-service']

    def __call__(self):
        '''
        Obtains the glance API server from the image-service relation.  Useful
        in nova and cinder (currently).
        '''
        log('Generating template context for image-service.')
        rids = relation_ids('image-service')
        if not rids:
            return {}
        for rid in rids:
            for unit in related_units(rid):
                api_server = relation_get('glance-api-server',
                                          rid=rid, unit=unit)
                if api_server:
                    return {'glance_api_servers': api_server}
        log('ImageService context is incomplete. '
            'Missing required relation data.')
        return {}


class ApacheSSLContext(OSContextGenerator):

    """
    Generates a context for an apache vhost configuration that configures
    HTTPS reverse proxying for one or many endpoints.  Generated context
    looks something like::

        {
            'namespace': 'cinder',
            'private_address': 'iscsi.mycinderhost.com',
            'endpoints': [(8776, 8766), (8777, 8767)]
        }

    The endpoints list consists of a tuples mapping external ports
    to internal ports.
    """
    interfaces = ['https']

    # charms should inherit this context and set external ports
    # and service namespace accordingly.
    external_ports = []
    service_namespace = None

    def enable_modules(self):
        cmd = ['a2enmod', 'ssl', 'proxy', 'proxy_http']
        check_call(cmd)

    def configure_cert(self, cn=None):
        ssl_dir = os.path.join('/etc/apache2/ssl/', self.service_namespace)
        mkdir(path=ssl_dir)
        cert, key = get_cert(cn)
        if cn:
            cert_filename = 'cert_{}'.format(cn)
            key_filename = 'key_{}'.format(cn)
        else:
            cert_filename = 'cert'
            key_filename = 'key'
        write_file(path=os.path.join(ssl_dir, cert_filename),
                   content=b64decode(cert))
        write_file(path=os.path.join(ssl_dir, key_filename),
                   content=b64decode(key))

    def configure_ca(self):
        ca_cert = get_ca_cert()
        if ca_cert:
            install_ca_cert(b64decode(ca_cert))

    def canonical_names(self):
        '''Figure out which canonical names clients will access this service'''
        cns = []
        for r_id in relation_ids('identity-service'):
            for unit in related_units(r_id):
                rdata = relation_get(rid=r_id, unit=unit)
                for k in rdata:
                    if k.startswith('ssl_key_'):
                        cns.append(k.lstrip('ssl_key_'))
        return list(set(cns))

    def __call__(self):
        if isinstance(self.external_ports, basestring):
            self.external_ports = [self.external_ports]
        if (not self.external_ports or not https()):
            return {}

        self.configure_ca()
        self.enable_modules()

        ctxt = {
            'namespace': self.service_namespace,
            'endpoints': [],
            'ext_ports': []
        }

        for cn in self.canonical_names():
            self.configure_cert(cn)

        addresses = []
        vips = []
        if config('vip'):
            vips = config('vip').split()

        for network_type in ['os-internal-network',
                             'os-admin-network',
                             'os-public-network']:
            address = get_address_in_network(config(network_type),
                                             unit_get('private-address'))
            if len(vips) > 0 and is_clustered():
                for vip in vips:
                    if is_address_in_network(config(network_type),
                                             vip):
                        addresses.append((address, vip))
                        break
            elif is_clustered():
                addresses.append((address, config('vip')))
            else:
                addresses.append((address, address))

        for address, endpoint in set(addresses):
            for api_port in self.external_ports:
                ext_port = determine_apache_port(api_port)
                int_port = determine_api_port(api_port)
                portmap = (address, endpoint, int(ext_port), int(int_port))
                ctxt['endpoints'].append(portmap)
                ctxt['ext_ports'].append(int(ext_port))
        ctxt['ext_ports'] = list(set(ctxt['ext_ports']))
        return ctxt


class NeutronContext(OSContextGenerator):
    interfaces = []

    @property
    def plugin(self):
        return None

    @property
    def network_manager(self):
        return None

    @property
    def packages(self):
        return neutron_plugin_attribute(
            self.plugin, 'packages', self.network_manager)

    @property
    def neutron_security_groups(self):
        return None

    def _ensure_packages(self):
        [ensure_packages(pkgs) for pkgs in self.packages]

    def _save_flag_file(self):
        if self.network_manager == 'quantum':
            _file = '/etc/nova/quantum_plugin.conf'
        else:
            _file = '/etc/nova/neutron_plugin.conf'
        with open(_file, 'wb') as out:
            out.write(self.plugin + '\n')

    def ovs_ctxt(self):
        driver = neutron_plugin_attribute(self.plugin, 'driver',
                                          self.network_manager)
        config = neutron_plugin_attribute(self.plugin, 'config',
                                          self.network_manager)
        ovs_ctxt = {
            'core_plugin': driver,
            'neutron_plugin': 'ovs',
            'neutron_security_groups': self.neutron_security_groups,
            'local_ip': unit_private_ip(),
            'config': config
        }

        return ovs_ctxt

    def nvp_ctxt(self):
        driver = neutron_plugin_attribute(self.plugin, 'driver',
                                          self.network_manager)
        config = neutron_plugin_attribute(self.plugin, 'config',
                                          self.network_manager)
        nvp_ctxt = {
            'core_plugin': driver,
            'neutron_plugin': 'nvp',
            'neutron_security_groups': self.neutron_security_groups,
            'local_ip': unit_private_ip(),
            'config': config
        }

        return nvp_ctxt

    def n1kv_ctxt(self):
        driver = neutron_plugin_attribute(self.plugin, 'driver',
                                          self.network_manager)
        n1kv_config = neutron_plugin_attribute(self.plugin, 'config',
                                               self.network_manager)
        n1kv_ctxt = {
            'core_plugin': driver,
            'neutron_plugin': 'n1kv',
            'neutron_security_groups': self.neutron_security_groups,
            'local_ip': unit_private_ip(),
            'config': n1kv_config,
            'vsm_ip': config('n1kv-vsm-ip'),
            'vsm_username': config('n1kv-vsm-username'),
            'vsm_password': config('n1kv-vsm-password'),
            'restrict_policy_profiles': config(
                'n1kv_restrict_policy_profiles'),
        }

        return n1kv_ctxt

    def neutron_ctxt(self):
        if https():
            proto = 'https'
        else:
            proto = 'http'
        if is_clustered():
            host = config('vip')
        else:
            host = unit_get('private-address')
        url = '%s://%s:%s' % (proto, host, '9696')
        ctxt = {
            'network_manager': self.network_manager,
            'neutron_url': url,
        }
        return ctxt

    def __call__(self):
        self._ensure_packages()

        if self.network_manager not in ['quantum', 'neutron']:
            return {}

        if not self.plugin:
            return {}

        ctxt = self.neutron_ctxt()

        if self.plugin == 'ovs':
            ctxt.update(self.ovs_ctxt())
        elif self.plugin in ['nvp', 'nsx']:
            ctxt.update(self.nvp_ctxt())
        elif self.plugin == 'n1kv':
            ctxt.update(self.n1kv_ctxt())

        alchemy_flags = config('neutron-alchemy-flags')
        if alchemy_flags:
            flags = config_flags_parser(alchemy_flags)
            ctxt['neutron_alchemy_flags'] = flags

        self._save_flag_file()
        return ctxt


class OSConfigFlagContext(OSContextGenerator):

        """
        Responsible for adding user-defined config-flags in charm config to a
        template context.

        NOTE: the value of config-flags may be a comma-separated list of
              key=value pairs and some Openstack config files support
              comma-separated lists as values.
        """

        def __call__(self):
            config_flags = config('config-flags')
            if not config_flags:
                return {}

            flags = config_flags_parser(config_flags)
            return {'user_config_flags': flags}


class SubordinateConfigContext(OSContextGenerator):

    """
    Responsible for inspecting relations to subordinates that
    may be exporting required config via a json blob.

    The subordinate interface allows subordinates to export their
    configuration requirements to the principle for multiple config
    files and multiple serivces.  Ie, a subordinate that has interfaces
    to both glance and nova may export to following yaml blob as json::

        glance:
            /etc/glance/glance-api.conf:
                sections:
                    DEFAULT:
                        - [key1, value1]
            /etc/glance/glance-registry.conf:
                    MYSECTION:
                        - [key2, value2]
        nova:
            /etc/nova/nova.conf:
                sections:
                    DEFAULT:
                        - [key3, value3]


    It is then up to the principle charms to subscribe this context to
    the service+config file it is interestd in.  Configuration data will
    be available in the template context, in glance's case, as::

        ctxt = {
            ... other context ...
            'subordinate_config': {
                'DEFAULT': {
                    'key1': 'value1',
                },
                'MYSECTION': {
                    'key2': 'value2',
                },
            }
        }

    """

    def __init__(self, service, config_file, interface):
        """
        :param service     : Service name key to query in any subordinate
                             data found
        :param config_file : Service's config file to query sections
        :param interface   : Subordinate interface to inspect
        """
        self.service = service
        self.config_file = config_file
        self.interface = interface

    def __call__(self):
        ctxt = {'sections': {}}
        for rid in relation_ids(self.interface):
            for unit in related_units(rid):
                sub_config = relation_get('subordinate_configuration',
                                          rid=rid, unit=unit)
                if sub_config and sub_config != '':
                    try:
                        sub_config = json.loads(sub_config)
                    except:
                        log('Could not parse JSON from subordinate_config '
                            'setting from %s' % rid, level=ERROR)
                        continue

                    if self.service not in sub_config:
                        log('Found subordinate_config on %s but it contained'
                            'nothing for %s service' % (rid, self.service))
                        continue

                    sub_config = sub_config[self.service]
                    if self.config_file not in sub_config:
                        log('Found subordinate_config on %s but it contained'
                            'nothing for %s' % (rid, self.config_file))
                        continue

                    sub_config = sub_config[self.config_file]
                    for k, v in sub_config.iteritems():
                        if k == 'sections':
                            for section, config_dict in v.iteritems():
                                log("adding section '%s'" % (section))
                                ctxt[k][section] = config_dict
                        else:
                            ctxt[k] = v

        log("%d section(s) found" % (len(ctxt['sections'])), level=INFO)

        return ctxt


class LogLevelContext(OSContextGenerator):

    def __call__(self):
        ctxt = {}
        ctxt['debug'] = \
            False if config('debug') is None else config('debug')
        ctxt['verbose'] = \
            False if config('verbose') is None else config('verbose')
        return ctxt


class SyslogContext(OSContextGenerator):

    def __call__(self):
        ctxt = {
            'use_syslog': config('use-syslog')
        }
        return ctxt


class BindHostContext(OSContextGenerator):

    def __call__(self):
        if config('prefer-ipv6'):
            return {
                'bind_host': '::'
            }
        else:
            return {
                'bind_host': '0.0.0.0'
            }<|MERGE_RESOLUTION|>--- conflicted
+++ resolved
@@ -52,10 +52,8 @@
 from charmhelpers.contrib.network.ip import (
     get_address_in_network,
     get_ipv6_addr,
-<<<<<<< HEAD
+    get_netmask_for_address,
     format_ipv6_addr,
-=======
->>>>>>> fa606d53
     is_address_in_network
 )
 
@@ -411,6 +409,9 @@
         return ctxt
 
 
+ADDRESS_TYPES = ['admin', 'internal', 'public']
+
+
 class HAProxyContext(OSContextGenerator):
     interfaces = ['cluster']
 
@@ -423,7 +424,6 @@
         if not relation_ids('cluster'):
             return {}
 
-        cluster_hosts = {}
         l_unit = local_unit().replace('/', '-')
 
         if config('prefer-ipv6'):
@@ -431,17 +431,49 @@
         else:
             addr = unit_get('private-address')
 
-        cluster_hosts[l_unit] = get_address_in_network(config('os-internal-network'),
-                                                       addr)
-
-        for rid in relation_ids('cluster'):
-            for unit in related_units(rid):
-                _unit = unit.replace('/', '-')
-                addr = relation_get('private-address', rid=rid, unit=unit)
-                cluster_hosts[_unit] = addr
+        cluster_hosts = {}
+
+        # NOTE(jamespage): build out map of configured network endpoints
+        # and associated backends
+        for addr_type in ADDRESS_TYPES:
+            laddr = get_address_in_network(
+                config('os-{}-network'.format(addr_type)))
+            if laddr:
+                cluster_hosts[laddr] = {}
+                cluster_hosts[laddr]['network'] = "{}/{}".format(
+                    laddr,
+                    get_netmask_for_address(laddr)
+                )
+                cluster_hosts[laddr]['backends'] = {}
+                cluster_hosts[laddr]['backends'][l_unit] = laddr
+                for rid in relation_ids('cluster'):
+                    for unit in related_units(rid):
+                        _unit = unit.replace('/', '-')
+                        _laddr = relation_get('{}-address'.format(addr_type),
+                                              rid=rid, unit=unit)
+                        if _laddr:
+                            cluster_hosts[laddr]['backends'][_unit] = _laddr
+
+        # NOTE(jamespage) no split configurations found, just use
+        # private addresses
+        if not cluster_hosts:
+            cluster_hosts[addr] = {}
+            cluster_hosts[addr]['network'] = "{}/{}".format(
+                addr,
+                get_netmask_for_address(addr)
+            )
+            cluster_hosts[addr]['backends'] = {}
+            cluster_hosts[addr]['backends'][l_unit] = addr
+            for rid in relation_ids('cluster'):
+                for unit in related_units(rid):
+                    _unit = unit.replace('/', '-')
+                    _laddr = relation_get('private-address',
+                                          rid=rid, unit=unit)
+                    if _laddr:
+                        cluster_hosts[addr]['backends'][_unit] = _laddr
 
         ctxt = {
-            'units': cluster_hosts,
+            'frontends': cluster_hosts,
         }
 
         if config('haproxy-server-timeout'):
@@ -458,12 +490,13 @@
             ctxt['haproxy_host'] = '0.0.0.0'
             ctxt['stat_port'] = ':8888'
 
-        if len(cluster_hosts.keys()) > 1:
-            # Enable haproxy when we have enough peers.
-            log('Ensuring haproxy enabled in /etc/default/haproxy.')
-            with open('/etc/default/haproxy', 'w') as out:
-                out.write('ENABLED=1\n')
-            return ctxt
+        for frontend in cluster_hosts:
+            if len(cluster_hosts[frontend]['backends']) > 1:
+                # Enable haproxy when we have enough peers.
+                log('Ensuring haproxy enabled in /etc/default/haproxy.')
+                with open('/etc/default/haproxy', 'w') as out:
+                    out.write('ENABLED=1\n')
+                return ctxt
         log('HAProxy context is incomplete, this unit has no peers.')
         return {}
 
@@ -725,22 +758,22 @@
 
 class OSConfigFlagContext(OSContextGenerator):
 
-        """
-        Responsible for adding user-defined config-flags in charm config to a
-        template context.
-
-        NOTE: the value of config-flags may be a comma-separated list of
-              key=value pairs and some Openstack config files support
-              comma-separated lists as values.
-        """
-
-        def __call__(self):
-            config_flags = config('config-flags')
-            if not config_flags:
-                return {}
-
-            flags = config_flags_parser(config_flags)
-            return {'user_config_flags': flags}
+    """
+    Responsible for adding user-defined config-flags in charm config to a
+    template context.
+
+    NOTE: the value of config-flags may be a comma-separated list of
+          key=value pairs and some Openstack config files support
+          comma-separated lists as values.
+    """
+
+    def __call__(self):
+        config_flags = config('config-flags')
+        if not config_flags:
+            return {}
+
+        flags = config_flags_parser(config_flags)
+        return {'user_config_flags': flags}
 
 
 class SubordinateConfigContext(OSContextGenerator):
